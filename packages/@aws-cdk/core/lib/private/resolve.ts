import { IConstruct } from 'constructs';
import { DefaultTokenResolver, IPostProcessor, IResolvable, IResolveContext, ITokenResolver, ResolveChangeContextOptions, StringConcat } from '../resolvable';
import { TokenizedStringFragments } from '../string-fragments';
import { containsListTokenElement, TokenString, unresolved } from './encoding';
import { TokenMap } from './token-map';

// This file should not be exported to consumers, resolving should happen through Construct.resolve()
const tokenMap = TokenMap.instance();

/**
 * Resolved complex values will have a type hint applied.
 *
 * The type hint will be based on the type of the input value that was resolved.
 *
 * If the value was encoded, the type hint will be the type of the encoded value. In case
 * of a plain `IResolvable`, a type hint of 'string' will be assumed.
 */
const RESOLUTION_TYPEHINT_SYM = Symbol.for('@aws-cdk/core.resolvedTypeHint');

/**
 * Prefix used for intrinsic keys
 *
 * If a key with this prefix is found in an object, the actual value of the
 * key doesn't matter. The value of this key will be an `[ actualKey, actualValue ]`
 * tuple, and the `actualKey` will be a value which otherwise couldn't be represented
 * in the types of `string | number | symbol`, which are the only possible JavaScript
 * object keys.
 */
export const INTRINSIC_KEY_PREFIX = '$IntrinsicKey$';

/**
 * Type hints for resolved values
 */
export enum ResolutionTypeHint {
  STRING = 'string',
  NUMBER = 'number',
  LIST = 'list',
}

/**
 * Options to the resolve() operation
 *
 * NOT the same as the ResolveContext; ResolveContext is exposed to Token
 * implementors and resolution hooks, whereas this struct is just to bundle
 * a number of things that would otherwise be arguments to resolve() in a
 * readable way.
 */
export interface IResolveOptions {
  scope: IConstruct;
  preparing: boolean;
  resolver: ITokenResolver;
  prefix?: string[];

  /**
   * Whether or not to allow intrinsics in keys of an object
   *
   * Because keys of an object must be strings, a (resolved) intrinsic, which
   * is an object, cannot be stored in that position. By default, we reject these
   * intrinsics if we encounter them.
   *
   * If this is set to `true`, in order to store the complex value in a map,
   * keys that happen to evaluate to intrinsics will be added with a unique key
   * identified by an uncomming prefix, mapped to a tuple that represents the
   * actual key/value-pair. The map will look like this:
   *
   * {
   *    '$IntrinsicKey$0': [ { Ref: ... }, 'value1' ],
   *    '$IntrinsicKey$1': [ { Ref: ... }, 'value2' ],
   *    'regularKey': 'value3',
   *    ...
   * }
   *
   * Callers should only set this option to `true` if they are prepared to deal with
   * the object in this weird shape, and massage it back into a correct object afterwards.
   *
   * (A regular but uncommon string was chosen over something like symbols or
   * other ways of tagging the extra values in order to simplify the implementation which
   * maintains the desired behavior `resolve(resolve(x)) == resolve(x)`).
   *
   * @default false
   */
  allowIntrinsicKeys?: boolean;

  /**
   * Whether to remove undefined elements from arrays and objects when resolving.
   *
   * @default true
   */
  removeEmpty?: boolean;
}

/**
 * Resolves an object by evaluating all tokens and removing any undefined or empty objects or arrays.
 * Values can only be primitives, arrays or tokens. Other objects (i.e. with methods) will be rejected.
 *
 * @param obj The object to resolve.
 * @param prefix Prefix key path components for diagnostics.
 */
export function resolve(obj: any, options: IResolveOptions): any {
  const prefix = options.prefix || [];
  const pathName = '/' + prefix.join('/');

  /**
   * Make a new resolution context
   */
  function makeContext(appendPath?: string): [IResolveContext, IPostProcessor] {
    const newPrefix = appendPath !== undefined ? prefix.concat([appendPath]) : options.prefix;

    let postProcessor: IPostProcessor | undefined;

    const context: IResolveContext = {
      preparing: options.preparing,
<<<<<<< HEAD
      scope: options.scope as ICoreConstruct,
      documentPath: newPrefix ?? [],
=======
      scope: options.scope as IConstruct,
>>>>>>> 3b9f974e
      registerPostProcessor(pp) { postProcessor = pp; },
      resolve(x: any, changeOptions?: ResolveChangeContextOptions) { return resolve(x, { ...options, ...changeOptions, prefix: newPrefix }); },
    };

    return [context, { postProcess(x) { return postProcessor ? postProcessor.postProcess(x, context) : x; } }];
  }

  // protect against cyclic references by limiting depth.
  if (prefix.length > 200) {
    throw new Error('Unable to resolve object tree with circular reference. Path: ' + pathName);
  }

  // whether to leave the empty elements when resolving - false by default
  const leaveEmpty = options.removeEmpty === false;

  //
  // undefined
  //

  if (typeof(obj) === 'undefined') {
    return undefined;
  }

  //
  // null
  //

  if (obj === null) {
    return null;
  }

  //
  // functions - not supported (only tokens are supported)
  //

  if (typeof(obj) === 'function') {
    throw new Error(`Trying to resolve a non-data object. Only token are supported for lazy evaluation. Path: ${pathName}. Object: ${obj}`);
  }

  //
  // string - potentially replace all stringified Tokens
  //
  if (typeof(obj) === 'string') {
    // If this is a "list element" Token, it should never occur by itself in string context
    if (TokenString.forListToken(obj).test()) {
      throw new Error('Found an encoded list token string in a scalar string context. Use \'Fn.select(0, list)\' (not \'list[0]\') to extract elements from token lists.');
    }

    // Otherwise look for a stringified Token in this object
    const str = TokenString.forString(obj);
    if (str.test()) {
      const fragments = str.split(tokenMap.lookupToken.bind(tokenMap));
      return tagResolvedValue(options.resolver.resolveString(fragments, makeContext()[0]), ResolutionTypeHint.STRING);
    }
    return obj;
  }

  //
  // number - potentially decode Tokenized number
  //
  if (typeof(obj) === 'number') {
    return tagResolvedValue(resolveNumberToken(obj, makeContext()[0]), ResolutionTypeHint.NUMBER);
  }

  //
  // primitives - as-is
  //

  if (typeof(obj) !== 'object' || obj instanceof Date) {
    return obj;
  }

  //
  // arrays - resolve all values, remove undefined and remove empty arrays
  //

  if (Array.isArray(obj)) {
    if (containsListTokenElement(obj)) {
      return tagResolvedValue(options.resolver.resolveList(obj, makeContext()[0]), ResolutionTypeHint.LIST);
    }

    const arr = obj
      .map((x, i) => makeContext(`${i}`)[0].resolve(x))
      .filter(x => leaveEmpty || typeof(x) !== 'undefined');

    return arr;
  }

  //
  // tokens - invoke 'resolve' and continue to resolve recursively
  //

  if (unresolved(obj)) {
    const [context, postProcessor] = makeContext();
    const ret = tagResolvedValue(options.resolver.resolveToken(obj, context, postProcessor), ResolutionTypeHint.STRING);
    return ret;
  }

  //
  // objects - deep-resolve all values
  //

  // Must not be a Construct at this point, otherwise you probably made a typo
  // mistake somewhere and resolve will get into an infinite loop recursing into
  // child.parent <---> parent.children
  if (isConstruct(obj)) {
    throw new Error('Trying to resolve() a Construct at ' + pathName);
  }

  const result: any = { };
  let intrinsicKeyCtr = 0;
  for (const key of Object.keys(obj)) {
    const value = makeContext(String(key))[0].resolve(obj[key]);

    // skip undefined
    if (typeof(value) === 'undefined') {
      if (leaveEmpty) {
        result[key] = undefined;
      }
      continue;
    }

    // Simple case -- not an unresolved key
    if (!unresolved(key)) {
      result[key] = value;
      continue;
    }

    const resolvedKey = makeContext()[0].resolve(key);
    if (typeof(resolvedKey) === 'string') {
      result[resolvedKey] = value;
    } else {
      if (!options.allowIntrinsicKeys) {
        // eslint-disable-next-line max-len
        throw new Error(`"${String(key)}" is used as the key in a map so must resolve to a string, but it resolves to: ${JSON.stringify(resolvedKey)}. Consider using "CfnJson" to delay resolution to deployment-time`);
      }

      // Can't represent this object in a JavaScript key position, but we can store it
      // in value position. Use a unique symbol as the key.
      result[`${INTRINSIC_KEY_PREFIX}${intrinsicKeyCtr++}`] = [resolvedKey, value];
    }
  }

  // Because we may be called to recurse on already resolved values (that already have type hints applied)
  // and we just copied those values into a fresh object, be sure to retain any type hints.
  const previousTypeHint = resolvedTypeHint(obj);
  return previousTypeHint ? tagResolvedValue(result, previousTypeHint) : result;
}

/**
 * Find all Tokens that are used in the given structure
 */
export function findTokens(scope: IConstruct, fn: () => any): IResolvable[] {
  const resolver = new RememberingTokenResolver(new StringConcat());

  resolve(fn(), { scope, prefix: [], resolver, preparing: true });

  return resolver.tokens;
}

/**
 * Remember all Tokens encountered while resolving
 */
export class RememberingTokenResolver extends DefaultTokenResolver {
  private readonly tokensSeen = new Set<IResolvable>();

  public resolveToken(t: IResolvable, context: IResolveContext, postProcessor: IPostProcessor) {
    this.tokensSeen.add(t);
    return super.resolveToken(t, context, postProcessor);
  }

  public resolveString(s: TokenizedStringFragments, context: IResolveContext) {
    const ret = super.resolveString(s, context);
    return ret;
  }

  public get tokens(): IResolvable[] {
    return Array.from(this.tokensSeen);
  }
}

/**
 * Determine whether an object is a Construct
 *
 * Not in 'construct.ts' because that would lead to a dependency cycle via 'uniqueid.ts',
 * and this is a best-effort protection against a common programming mistake anyway.
 */
function isConstruct(x: any): boolean {
  return x._children !== undefined && x._metadata !== undefined;
}

function resolveNumberToken(x: number, context: IResolveContext): any {
  const token = TokenMap.instance().lookupNumberToken(x);
  if (token === undefined) { return x; }
  return context.resolve(token);
}

/**
 * Apply a type hint to a resolved value
 *
 * The type hint will only be applied to objects.
 *
 * These type hints are used for correct JSON-ification of intrinsic values.
 */
function tagResolvedValue(value: any, typeHint: ResolutionTypeHint): any {
  if (typeof value !== 'object' || value == null) { return value; }
  Object.defineProperty(value, RESOLUTION_TYPEHINT_SYM, {
    value: typeHint,
    configurable: true,
  });
  return value;
}

/**
 * Return the type hint from the given value
 *
 * If the value is not a resolved value (i.e, the result of resolving a token),
 * `undefined` will be returned.
 *
 * These type hints are used for correct JSON-ification of intrinsic values.
 */
export function resolvedTypeHint(value: any): ResolutionTypeHint | undefined {
  if (typeof value !== 'object' || value == null) { return undefined; }
  return value[RESOLUTION_TYPEHINT_SYM];
}<|MERGE_RESOLUTION|>--- conflicted
+++ resolved
@@ -110,12 +110,8 @@
 
     const context: IResolveContext = {
       preparing: options.preparing,
-<<<<<<< HEAD
-      scope: options.scope as ICoreConstruct,
+      scope: options.scope as IConstruct,
       documentPath: newPrefix ?? [],
-=======
-      scope: options.scope as IConstruct,
->>>>>>> 3b9f974e
       registerPostProcessor(pp) { postProcessor = pp; },
       resolve(x: any, changeOptions?: ResolveChangeContextOptions) { return resolve(x, { ...options, ...changeOptions, prefix: newPrefix }); },
     };
