import * as cxschema from '@aws-cdk/cloud-assembly-schema';
import * as cxapi from '@aws-cdk/cx-api';
import { Construct, Node } from 'constructs';
import { Lazy } from './lazy';

const CFN_ELEMENT_SYMBOL = Symbol.for('@aws-cdk/core.CfnElement');

/**
 * An element of a CloudFormation stack.
 */
export abstract class CfnElement extends Construct {
  /**
   * Returns `true` if a construct is a stack element (i.e. part of the
   * synthesized cloudformation template).
   *
   * Uses duck-typing instead of `instanceof` to allow stack elements from different
   * versions of this library to be included in the same stack.
   *
   * @returns The construct as a stack element or undefined if it is not a stack element.
   */
  public static isCfnElement(x: any): x is CfnElement {
    return CFN_ELEMENT_SYMBOL in x;
  }

  /**
   * The logical ID for this CloudFormation stack element. The logical ID of the element
   * is calculated from the path of the resource node in the construct tree.
   *
   * To override this value, use `overrideLogicalId(newLogicalId)`.
   *
   * @returns the logical ID as a stringified token. This value will only get
   * resolved during synthesis.
   */
  public readonly logicalId: string;

  /**
   * The stack in which this element is defined. CfnElements must be defined within a stack scope (directly or indirectly).
   */
  public readonly stack: Stack;

  /**
   * An explicit logical ID provided by `overrideLogicalId`.
   */
  private _logicalIdOverride?: string;

  /**
   * Creates an entity and binds it to a tree.
   * Note that the root of the tree must be a Stack object (not just any Root).
   *
   * @param scope The parent construct
   * @param props Construct properties
   */
  constructor(scope: Construct, id: string) {
    super(scope, id);

    Object.defineProperty(this, CFN_ELEMENT_SYMBOL, { value: true });

    this.stack = Stack.of(this);

    this.logicalId = Lazy.uncachedString({ produce: () => this.synthesizeLogicalId() }, {
      displayHint: `${notTooLong(Node.of(this).path)}.LogicalID`,
    });

<<<<<<< HEAD
    if (!this.node.tryGetContext(cxapi.DISABLE_LOGICAL_ID_METADATA)) {
      Node.of(this).addMetadata(cxschema.ArtifactMetadataEntryType.LOGICAL_ID, this.logicalId, this.constructor);
    }
=======
    this.node.addMetadata(cxschema.ArtifactMetadataEntryType.LOGICAL_ID, this.logicalId, {
      traceFromFunction: this.constructor,
    });
>>>>>>> d0fbc433
  }

  /**
   * Overrides the auto-generated logical ID with a specific ID.
   * @param newLogicalId The new logical ID to use for this stack element.
   */
  public overrideLogicalId(newLogicalId: string) {
    this._logicalIdOverride = newLogicalId;
  }

  /**
   * @returns the stack trace of the point where this Resource was created from, sourced
   *      from the +metadata+ entry typed +aws:cdk:logicalId+, and with the bottom-most
   *      node +internal+ entries filtered.
   */
  public get creationStack(): string[] {
    const trace = Node.of(this).metadata.find(md => md.type === cxschema.ArtifactMetadataEntryType.LOGICAL_ID)!.trace;
    if (!trace) {
      return [];
    }

    return filterStackTrace(trace);

    function filterStackTrace(stack: string[]): string[] {
      const result = Array.of(...stack);
      while (result.length > 0 && shouldFilter(result[result.length - 1])) {
        result.pop();
      }
      // It's weird if we filtered everything, so return the whole stack...
      return result.length === 0 ? stack : result;
    }

    function shouldFilter(str: string): boolean {
      return str.match(/[^(]+\(internal\/.*/) !== null;
    }
  }

  /**
   * Returns the CloudFormation 'snippet' for this entity. The snippet will only be merged
   * at the root level to ensure there are no identity conflicts.
   *
   * For example, a Resource class will return something like:
   * {
   *   Resources: {
   *     [this.logicalId]: {
   *       Type: this.resourceType,
   *       Properties: this.props,
   *       Condition: this.condition
   *     }
   *   }
   * }
   *
   * @internal
   */
  public abstract _toCloudFormation(): object;

  /**
   * Called during synthesize to render the logical ID of this element. If
   * `overrideLogicalId` was it will be used, otherwise, we will allocate the
   * logical ID through the stack.
   */
  private synthesizeLogicalId() {
    if (this._logicalIdOverride) {
      return this._logicalIdOverride;
    } else {
      return this.stack.getLogicalId(this);
    }
  }
}

/**
 * Base class for referenceable CloudFormation constructs which are not Resources
 *
 * These constructs are things like Conditions and Parameters, can be
 * referenced by taking the `.ref` attribute.
 *
 * Resource constructs do not inherit from CfnRefElement because they have their
 * own, more specific types returned from the .ref attribute. Also, some
 * resources aren't referenceable at all (such as BucketPolicies or GatewayAttachments).
 */
export abstract class CfnRefElement extends CfnElement {
  /**
   * Return a string that will be resolved to a CloudFormation `{ Ref }` for this element.
   *
   * If, by any chance, the intrinsic reference of a resource is not a string, you could
   * coerce it to an IResolvable through `Lazy.any({ produce: resource.ref })`.
   */
  public get ref(): string {
    return Token.asString(CfnReference.for(this, 'Ref'));
  }
}

function notTooLong(x: string) {
  if (x.length < 100) { return x; }
  return x.slice(0, 47) + '...' + x.slice(-47);
}

import { CfnReference } from './private/cfn-reference';
import { Stack } from './stack';
import { Token } from './token';<|MERGE_RESOLUTION|>--- conflicted
+++ resolved
@@ -61,15 +61,11 @@
       displayHint: `${notTooLong(Node.of(this).path)}.LogicalID`,
     });
 
-<<<<<<< HEAD
     if (!this.node.tryGetContext(cxapi.DISABLE_LOGICAL_ID_METADATA)) {
-      Node.of(this).addMetadata(cxschema.ArtifactMetadataEntryType.LOGICAL_ID, this.logicalId, this.constructor);
+      Node.of(this).addMetadata(cxschema.ArtifactMetadataEntryType.LOGICAL_ID, this.logicalId, {
+        traceFromFunction: this.constructor,
+      });
     }
-=======
-    this.node.addMetadata(cxschema.ArtifactMetadataEntryType.LOGICAL_ID, this.logicalId, {
-      traceFromFunction: this.constructor,
-    });
->>>>>>> d0fbc433
   }
 
   /**
