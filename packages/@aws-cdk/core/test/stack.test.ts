import * as cxapi from '@aws-cdk/cx-api';
import { Construct } from 'constructs';
import { testFutureBehavior, testLegacyBehavior } from 'cdk-build-tools/lib/feature-flag';
import {
  App, CfnCondition, CfnInclude, CfnOutput, CfnParameter,
<<<<<<< HEAD
  CfnResource, Lazy, ScopedAws, Stack, validateString, Tags, LegacyStackSynthesizer, DefaultStackSynthesizer,
=======
  CfnResource, Construct, Lazy, ScopedAws, Stack, validateString,
  ISynthesisSession, Tags, LegacyStackSynthesizer, DefaultStackSynthesizer,
  NestedStack,
>>>>>>> b16ea9fe
} from '../lib';
import { Intrinsic } from '../lib/private/intrinsic';
import { resolveReferences } from '../lib/private/refs';
import { PostResolveToken } from '../lib/util';
import { toCloudFormation } from './util';

describe('stack', () => {
  test('a stack can be serialized into a CloudFormation template, initially it\'s empty', () => {
    const stack = new Stack();
    expect(toCloudFormation(stack)).toEqual({ });
  });

  test('stack objects have some template-level propeties, such as Description, Version, Transform', () => {
    const stack = new Stack();
    stack.templateOptions.templateFormatVersion = 'MyTemplateVersion';
    stack.templateOptions.description = 'This is my description';
    stack.templateOptions.transforms = ['SAMy'];
    expect(toCloudFormation(stack)).toEqual({
      Description: 'This is my description',
      AWSTemplateFormatVersion: 'MyTemplateVersion',
      Transform: 'SAMy',
    });

  });

  test('Stack.isStack indicates that a construct is a stack', () => {
    const stack = new Stack();
    const c = new Construct(stack, 'Construct');
    expect(Stack.isStack(stack)).toBeDefined();
    expect(!Stack.isStack(c)).toBeDefined();

  });

  test('stack.id is not included in the logical identities of resources within it', () => {
    const stack = new Stack(undefined, 'MyStack');
    new CfnResource(stack, 'MyResource', { type: 'MyResourceType' });

    expect(toCloudFormation(stack)).toEqual({ Resources: { MyResource: { Type: 'MyResourceType' } } });

  });

  test('when stackResourceLimit is default, should give error', () => {
    // GIVEN
    const app = new App({});

    const stack = new Stack(app, 'MyStack');

    // WHEN
    for (let index = 0; index < 1000; index++) {
      new CfnResource(stack, `MyResource-${index}`, { type: 'MyResourceType' });
    }

    expect(() => {
      app.synth();
    }).toThrow('Number of resources: 1000 is greater than allowed maximum of 500');


  });

  test('when stackResourceLimit is defined, should give the proper error', () => {
    // GIVEN
    const app = new App({
      context: {
        '@aws-cdk/core:stackResourceLimit': 100,
      },
    });

    const stack = new Stack(app, 'MyStack');

    // WHEN
    for (let index = 0; index < 200; index++) {
      new CfnResource(stack, `MyResource-${index}`, { type: 'MyResourceType' });
    }

    expect(() => {
      app.synth();
    }).toThrow('Number of resources: 200 is greater than allowed maximum of 100');


  });

  test('when stackResourceLimit is 0, should not give error', () => {
    // GIVEN
    const app = new App({
      context: {
        '@aws-cdk/core:stackResourceLimit': 0,
      },
    });

    const stack = new Stack(app, 'MyStack');

    // WHEN
    for (let index = 0; index < 1000; index++) {
      new CfnResource(stack, `MyResource-${index}`, { type: 'MyResourceType' });
    }

    expect(() => {
      app.synth();
    }).not.toThrow();


  });

  test('stack.templateOptions can be used to set template-level options', () => {
    const stack = new Stack();

    stack.templateOptions.description = 'StackDescription';
    stack.templateOptions.templateFormatVersion = 'TemplateVersion';
    stack.templateOptions.transform = 'DeprecatedField';
    stack.templateOptions.transforms = ['Transform'];
    stack.templateOptions.metadata = {
      MetadataKey: 'MetadataValue',
    };

    expect(toCloudFormation(stack)).toEqual({
      Description: 'StackDescription',
      Transform: ['Transform', 'DeprecatedField'],
      AWSTemplateFormatVersion: 'TemplateVersion',
      Metadata: { MetadataKey: 'MetadataValue' },
    });


  });

  test('stack.templateOptions.transforms removes duplicate values', () => {
    const stack = new Stack();

    stack.templateOptions.transforms = ['A', 'B', 'C', 'A'];

    expect(toCloudFormation(stack)).toEqual({
      Transform: ['A', 'B', 'C'],
    });


  });

  test('stack.addTransform() adds a transform', () => {
    const stack = new Stack();

    stack.addTransform('A');
    stack.addTransform('B');
    stack.addTransform('C');

    expect(toCloudFormation(stack)).toEqual({
      Transform: ['A', 'B', 'C'],
    });


  });

  // This approach will only apply to TypeScript code, but at least it's a temporary
  // workaround for people running into issues caused by SDK-3003.
  // We should come up with a proper solution that involved jsii callbacks (when they exist)
  // so this can be implemented by jsii languages as well.
  test('Overriding `Stack._toCloudFormation` allows arbitrary post-processing of the generated template during synthesis', () => {

    const stack = new StackWithPostProcessor();

    new CfnResource(stack, 'myResource', {
      type: 'AWS::MyResource',
      properties: {
        MyProp1: 'hello',
        MyProp2: 'howdy',
        Environment: {
          Key: 'value',
        },
      },
    });

    expect(stack._toCloudFormation()).toEqual({
      Resources:
      {
        myResource:
         {
           Type: 'AWS::MyResource',
           Properties:
          {
            MyProp1: 'hello',
            MyProp2: 'howdy',
            Environment: { key: 'value' },
          },
         },
      },
    });


  });

  test('Stack.getByPath can be used to find any CloudFormation element (Parameter, Output, etc)', () => {

    const stack = new Stack();

    const p = new CfnParameter(stack, 'MyParam', { type: 'String' });
    const o = new CfnOutput(stack, 'MyOutput', { value: 'boom' });
    const c = new CfnCondition(stack, 'MyCondition');

    expect(stack.node.findChild(p.node.id)).toEqual(p);
    expect(stack.node.findChild(o.node.id)).toEqual(o);
    expect(stack.node.findChild(c.node.id)).toEqual(c);


  });

  test('Stack names can have hyphens in them', () => {
    const root = new App();

    new Stack(root, 'Hello-World');
    // Did not throw


  });

  test('Stacks can have a description given to them', () => {
    const stack = new Stack(new App(), 'MyStack', { description: 'My stack, hands off!' });
    const output = toCloudFormation(stack);
    expect(output.Description).toEqual('My stack, hands off!');

  });

  test('Stack descriptions have a limited length', () => {
    const desc = `Lorem ipsum dolor sit amet, consectetur adipiscing elit, sed do eiusmod tempor
     incididunt ut labore et dolore magna aliqua. Consequat interdum varius sit amet mattis vulputate
     enim nulla aliquet. At imperdiet dui accumsan sit amet nulla facilisi morbi. Eget lorem dolor sed
     viverra ipsum. Diam volutpat commodo sed egestas egestas. Sit amet porttitor eget dolor morbi non.
     Lorem dolor sed viverra ipsum. Id porta nibh venenatis cras sed felis. Augue interdum velit euismod
     in pellentesque. Suscipit adipiscing bibendum est ultricies integer quis. Condimentum id venenatis a
     condimentum vitae sapien pellentesque habitant morbi. Congue mauris rhoncus aenean vel elit scelerisque
     mauris pellentesque pulvinar.
     Faucibus purus in massa tempor nec. Risus viverra adipiscing at in. Integer feugiat scelerisque varius
     morbi. Malesuada nunc vel risus commodo viverra maecenas accumsan lacus. Vulputate sapien nec sagittis
     aliquam malesuada bibendum arcu vitae. Augue neque gravida in fermentum et sollicitudin ac orci phasellus.
     Ultrices tincidunt arcu non sodales neque sodales.`;
    expect(() => new Stack(new App(), 'MyStack', { description: desc }));

  });

  test('Include should support non-hash top-level template elements like "Description"', () => {
    const stack = new Stack();

    const template = {
      Description: 'hello, world',
    };

    new CfnInclude(stack, 'Include', { template });

    const output = toCloudFormation(stack);

    expect(typeof output.Description).toEqual('string');

  });

  test('Pseudo values attached to one stack can be referenced in another stack', () => {
    // GIVEN
    const app = new App();
    const stack1 = new Stack(app, 'Stack1');
    const account1 = new ScopedAws(stack1).accountId;
    const stack2 = new Stack(app, 'Stack2');

    // WHEN - used in another stack
    new CfnParameter(stack2, 'SomeParameter', { type: 'String', default: account1 });

    // THEN
    const assembly = app.synth();
    const template1 = assembly.getStackByName(stack1.stackName).template;
    const template2 = assembly.getStackByName(stack2.stackName).template;

    expect(template1).toEqual({
      Outputs: {
        ExportsOutputRefAWSAccountIdAD568057: {
          Value: { Ref: 'AWS::AccountId' },
          Export: { Name: 'Stack1:ExportsOutputRefAWSAccountIdAD568057' },
        },
      },
    });

    expect(template2).toEqual({
      Parameters: {
        SomeParameter: {
          Type: 'String',
          Default: { 'Fn::ImportValue': 'Stack1:ExportsOutputRefAWSAccountIdAD568057' },
        },
      },
    });


  });

  test('Cross-stack references are detected in resource properties', () => {
    // GIVEN
    const app = new App();
    const stack1 = new Stack(app, 'Stack1');
    const resource1 = new CfnResource(stack1, 'Resource', { type: 'BLA' });
    const stack2 = new Stack(app, 'Stack2');

    // WHEN - used in another resource
    new CfnResource(stack2, 'SomeResource', {
      type: 'AWS::Some::Resource',
      properties: {
        someProperty: new Intrinsic(resource1.ref),
      },
    });

    // THEN
    const assembly = app.synth();
    const template2 = assembly.getStackByName(stack2.stackName).template;

    expect(template2).toEqual({
      Resources: {
        SomeResource: {
          Type: 'AWS::Some::Resource',
          Properties: {
            someProperty: { 'Fn::ImportValue': 'Stack1:ExportsOutputRefResource1D5D905A' },
          },
        },
      },
    });

  });

  test('Cross-stack export names account for stack name lengths', () => {
    // GIVEN
    const app = new App();
    const stack1 = new Stack(app, 'Stack1', {
      stackName: 'SoThisCouldPotentiallyBeAVeryLongStackName',
    });
    let scope: Construct = stack1;

    // WHEN - deeply nested
    for (let i = 0; i < 50; i++) {
      scope = new Construct(scope, `ChildConstruct${i}`);
    }

    const resource1 = new CfnResource(scope, 'Resource', { type: 'BLA' });
    const stack2 = new Stack(app, 'Stack2');

    // WHEN - used in another resource
    new CfnResource(stack2, 'SomeResource', {
      type: 'AWS::Some::Resource',
      properties: {
        someProperty: new Intrinsic(resource1.ref),
      },
    });

    // THEN
    const assembly = app.synth();
    const template1 = assembly.getStackByName(stack1.stackName).template;

    const theOutput = template1.Outputs[Object.keys(template1.Outputs)[0]];
    expect(theOutput.Export.Name.length).toEqual(255);

  });

  test('Cross-stack reference export names are relative to the stack (when the flag is set)', () => {
    // GIVEN
    const app = new App({
      context: {
        '@aws-cdk/core:stackRelativeExports': 'true',
      },
    });
    const indifferentScope = new Construct(app, 'ExtraScope');

    const stack1 = new Stack(indifferentScope, 'Stack1', {
      stackName: 'Stack1',
    });
    const resource1 = new CfnResource(stack1, 'Resource', { type: 'BLA' });
    const stack2 = new Stack(indifferentScope, 'Stack2');

    // WHEN - used in another resource
    new CfnResource(stack2, 'SomeResource', {
      type: 'AWS::Some::Resource',
      properties: {
        someProperty: new Intrinsic(resource1.ref),
      },
    });

    // THEN
    const assembly = app.synth();
    const template2 = assembly.getStackByName(stack2.stackName).template;

    expect(template2).toEqual({
      Resources: {
        SomeResource: {
          Type: 'AWS::Some::Resource',
          Properties: {
            someProperty: { 'Fn::ImportValue': 'Stack1:ExportsOutputRefResource1D5D905A' },
          },
        },
      },
    });

  });

  test('cross-stack references in lazy tokens work', () => {
    // GIVEN
    const app = new App();
    const stack1 = new Stack(app, 'Stack1');
    const account1 = new ScopedAws(stack1).accountId;
    const stack2 = new Stack(app, 'Stack2');

    // WHEN - used in another stack
    new CfnParameter(stack2, 'SomeParameter', { type: 'String', default: Lazy.string({ produce: () => account1 }) });

    const assembly = app.synth();
    const template1 = assembly.getStackByName(stack1.stackName).template;
    const template2 = assembly.getStackByName(stack2.stackName).template;

    // THEN
    expect(template1).toEqual({
      Outputs: {
        ExportsOutputRefAWSAccountIdAD568057: {
          Value: { Ref: 'AWS::AccountId' },
          Export: { Name: 'Stack1:ExportsOutputRefAWSAccountIdAD568057' },
        },
      },
    });

    expect(template2).toEqual({
      Parameters: {
        SomeParameter: {
          Type: 'String',
          Default: { 'Fn::ImportValue': 'Stack1:ExportsOutputRefAWSAccountIdAD568057' },
        },
      },
    });


  });

  test('Cross-stack use of Region and account returns nonscoped intrinsic because the two stacks must be in the same region anyway', () => {
    // GIVEN
    const app = new App();
    const stack1 = new Stack(app, 'Stack1');
    const stack2 = new Stack(app, 'Stack2');

    // WHEN - used in another stack
    new CfnOutput(stack2, 'DemOutput', { value: stack1.region });
    new CfnOutput(stack2, 'DemAccount', { value: stack1.account });

    // THEN
    const assembly = app.synth();
    const template2 = assembly.getStackByName(stack2.stackName).template;

    expect(template2).toEqual({
      Outputs: {
        DemOutput: {
          Value: { Ref: 'AWS::Region' },
        },
        DemAccount: {
          Value: { Ref: 'AWS::AccountId' },
        },
      },
    });


  });

  test('cross-stack references in strings work', () => {
    // GIVEN
    const app = new App();
    const stack1 = new Stack(app, 'Stack1');
    const account1 = new ScopedAws(stack1).accountId;
    const stack2 = new Stack(app, 'Stack2');

    // WHEN - used in another stack
    new CfnParameter(stack2, 'SomeParameter', { type: 'String', default: `TheAccountIs${account1}` });

    const assembly = app.synth();
    const template2 = assembly.getStackByName(stack2.stackName).template;

    // THEN
    expect(template2).toEqual({
      Parameters: {
        SomeParameter: {
          Type: 'String',
          Default: { 'Fn::Join': ['', ['TheAccountIs', { 'Fn::ImportValue': 'Stack1:ExportsOutputRefAWSAccountIdAD568057' }]] },
        },
      },
    });


  });

  test('cross stack references and dependencies work within child stacks (non-nested)', () => {
    // GIVEN
    const app = new App();
    const parent = new Stack(app, 'Parent');
    const child1 = new Stack(parent, 'Child1');
    const child2 = new Stack(parent, 'Child2');
    const resourceA = new CfnResource(child1, 'ResourceA', { type: 'RA' });
    const resourceB = new CfnResource(child1, 'ResourceB', { type: 'RB' });

    // WHEN
    const resource2 = new CfnResource(child2, 'Resource1', {
      type: 'R2',
      properties: {
        RefToResource1: resourceA.ref,
      },
    });
    resource2.addDependsOn(resourceB);

    // THEN
    const assembly = app.synth();
    const parentTemplate = assembly.getStackArtifact(parent.artifactId).template;
    const child1Template = assembly.getStackArtifact(child1.artifactId).template;
    const child2Template = assembly.getStackArtifact(child2.artifactId).template;

    expect(parentTemplate).toEqual({});
    expect(child1Template).toEqual({
      Resources: {
        ResourceA: { Type: 'RA' },
        ResourceB: { Type: 'RB' },
      },
      Outputs: {
        ExportsOutputRefResourceA461B4EF9: {
          Value: { Ref: 'ResourceA' },
          Export: { Name: 'ParentChild18FAEF419:Child1ExportsOutputRefResourceA7BF20B37' },
        },
      },
    });
    expect(child2Template).toEqual({
      Resources: {
        Resource1: {
          Type: 'R2',
          Properties: {
            RefToResource1: { 'Fn::ImportValue': 'ParentChild18FAEF419:Child1ExportsOutputRefResourceA7BF20B37' },
          },
        },
      },
    });

    expect(assembly.getStackArtifact(child1.artifactId).dependencies.map((x: { id: any; }) => x.id)).toEqual([]);
    expect(assembly.getStackArtifact(child2.artifactId).dependencies.map((x: { id: any; }) => x.id)).toEqual(['ParentChild18FAEF419']);
  });

  test('automatic cross-stack references and manual exports look the same', () => {
    // GIVEN: automatic
    const appA = new App();
    const producerA = new Stack(appA, 'Producer');
    const consumerA = new Stack(appA, 'Consumer');
    const resourceA = new CfnResource(producerA, 'Resource', { type: 'AWS::Resource' });
    new CfnOutput(consumerA, 'SomeOutput', { value: `${resourceA.getAtt('Att')}` });

    // GIVEN: manual
    const appM = new App();
    const producerM = new Stack(appM, 'Producer');
    const resourceM = new CfnResource(producerM, 'Resource', { type: 'AWS::Resource' });
    producerM.exportValue(resourceM.getAtt('Att'));

    // THEN - producers are the same
    const templateA = appA.synth().getStackByName(producerA.stackName).template;
    const templateM = appM.synth().getStackByName(producerM.stackName).template;

    expect(templateA).toEqual(templateM);
  });

  test('automatic cross-stack references and manual exports look the same: nested stack edition', () => {
    // GIVEN: automatic
    const appA = new App();
    const producerA = new Stack(appA, 'Producer');
    const nestedA = new NestedStack(producerA, 'Nestor');
    const resourceA = new CfnResource(nestedA, 'Resource', { type: 'AWS::Resource' });

    const consumerA = new Stack(appA, 'Consumer');
    new CfnOutput(consumerA, 'SomeOutput', { value: `${resourceA.getAtt('Att')}` });

    // GIVEN: manual
    const appM = new App();
    const producerM = new Stack(appM, 'Producer');
    const nestedM = new NestedStack(producerM, 'Nestor');
    const resourceM = new CfnResource(nestedM, 'Resource', { type: 'AWS::Resource' });
    producerM.exportValue(resourceM.getAtt('Att'));

    // THEN - producers are the same
    const templateA = appA.synth().getStackByName(producerA.stackName).template;
    const templateM = appM.synth().getStackByName(producerM.stackName).template;

    expect(templateA).toEqual(templateM);
  });

  test('manual exports require a name if not supplying a resource attribute', () => {
    const app = new App();
    const stack = new Stack(app, 'Stack');

    expect(() => {
      stack.exportValue('someValue');
    }).toThrow(/or make sure to export a resource attribute/);
  });

  test('manual exports can also just be used to create an export of anything', () => {
    const app = new App();
    const stack = new Stack(app, 'Stack');

    const importV = stack.exportValue('someValue', { name: 'MyExport' });

    expect(stack.resolve(importV)).toEqual({ 'Fn::ImportValue': 'MyExport' });
  });

  test('CfnSynthesisError is ignored when preparing cross references', () => {
    // GIVEN
    const app = new App();
    const stack = new Stack(app, 'my-stack');

    // WHEN
    class CfnTest extends CfnResource {
      public _toCloudFormation() {
        return new PostResolveToken({
          xoo: 1234,
        }, props => {
          validateString(props).assertSuccess();
        });
      }
    }

    new CfnTest(stack, 'MyThing', { type: 'AWS::Type' });

    // THEN
    resolveReferences(app);


  });

  test('Stacks can be children of other stacks (substack) and they will be synthesized separately', () => {
    // GIVEN
    const app = new App();

    // WHEN
    const parentStack = new Stack(app, 'parent');
    const childStack = new Stack(parentStack, 'child');
    new CfnResource(parentStack, 'MyParentResource', { type: 'Resource::Parent' });
    new CfnResource(childStack, 'MyChildResource', { type: 'Resource::Child' });

    // THEN
    const assembly = app.synth();
    expect(assembly.getStackByName(parentStack.stackName).template).toEqual({ Resources: { MyParentResource: { Type: 'Resource::Parent' } } });
    expect(assembly.getStackByName(childStack.stackName).template).toEqual({ Resources: { MyChildResource: { Type: 'Resource::Child' } } });

  });

  test('cross-stack reference (substack references parent stack)', () => {
    // GIVEN
    const app = new App();
    const parentStack = new Stack(app, 'parent');
    const childStack = new Stack(parentStack, 'child');

    // WHEN (a resource from the child stack references a resource from the parent stack)
    const parentResource = new CfnResource(parentStack, 'MyParentResource', { type: 'Resource::Parent' });
    new CfnResource(childStack, 'MyChildResource', {
      type: 'Resource::Child',
      properties: {
        ChildProp: parentResource.getAtt('AttOfParentResource'),
      },
    });

    // THEN
    const assembly = app.synth();
    expect(assembly.getStackByName(parentStack.stackName).template).toEqual({
      Resources: { MyParentResource: { Type: 'Resource::Parent' } },
      Outputs: {
        ExportsOutputFnGetAttMyParentResourceAttOfParentResourceC2D0BB9E: {
          Value: { 'Fn::GetAtt': ['MyParentResource', 'AttOfParentResource'] },
          Export: { Name: 'parent:ExportsOutputFnGetAttMyParentResourceAttOfParentResourceC2D0BB9E' },
        },
      },
    });
    expect(assembly.getStackByName(childStack.stackName).template).toEqual({
      Resources: {
        MyChildResource: {
          Type: 'Resource::Child',
          Properties: {
            ChildProp: {
              'Fn::ImportValue': 'parent:ExportsOutputFnGetAttMyParentResourceAttOfParentResourceC2D0BB9E',
            },
          },
        },
      },
    });

  });

  test('cross-stack reference (parent stack references substack)', () => {
    // GIVEN
    const app = new App();
    const parentStack = new Stack(app, 'parent');
    const childStack = new Stack(parentStack, 'child');

    // WHEN (a resource from the child stack references a resource from the parent stack)
    const childResource = new CfnResource(childStack, 'MyChildResource', { type: 'Resource::Child' });
    new CfnResource(parentStack, 'MyParentResource', {
      type: 'Resource::Parent',
      properties: {
        ParentProp: childResource.getAtt('AttributeOfChildResource'),
      },
    });

    // THEN
    const assembly = app.synth();
    expect(assembly.getStackByName(parentStack.stackName).template).toEqual({
      Resources: {
        MyParentResource: {
          Type: 'Resource::Parent',
          Properties: {
            ParentProp: { 'Fn::ImportValue': 'parentchild13F9359B:childExportsOutputFnGetAttMyChildResourceAttributeOfChildResource420052FC' },
          },
        },
      },
    });

    expect(assembly.getStackByName(childStack.stackName).template).toEqual({
      Resources: { MyChildResource: { Type: 'Resource::Child' } },
      Outputs: {
        ExportsOutputFnGetAttMyChildResourceAttributeOfChildResource52813264: {
          Value: { 'Fn::GetAtt': ['MyChildResource', 'AttributeOfChildResource'] },
          Export: { Name: 'parentchild13F9359B:childExportsOutputFnGetAttMyChildResourceAttributeOfChildResource420052FC' },
        },
      },
    });

  });

  test('cannot create cyclic reference between stacks', () => {
    // GIVEN
    const app = new App();
    const stack1 = new Stack(app, 'Stack1');
    const account1 = new ScopedAws(stack1).accountId;
    const stack2 = new Stack(app, 'Stack2');
    const account2 = new ScopedAws(stack2).accountId;

    // WHEN
    new CfnParameter(stack2, 'SomeParameter', { type: 'String', default: account1 });
    new CfnParameter(stack1, 'SomeParameter', { type: 'String', default: account2 });

    expect(() => {
      app.synth();
      // eslint-disable-next-line max-len
    }).toThrow("'Stack1' depends on 'Stack2' (Stack1 -> Stack2.AWS::AccountId). Adding this dependency (Stack2 -> Stack1.AWS::AccountId) would create a cyclic reference.");


  });

  test('stacks know about their dependencies', () => {
    // GIVEN
    const app = new App();
    const stack1 = new Stack(app, 'Stack1');
    const account1 = new ScopedAws(stack1).accountId;
    const stack2 = new Stack(app, 'Stack2');

    // WHEN
    new CfnParameter(stack2, 'SomeParameter', { type: 'String', default: account1 });

    app.synth();

    // THEN
    expect(stack2.dependencies.map(s => s.node.id)).toEqual(['Stack1']);


  });

  test('cannot create references to stacks in other regions/accounts', () => {
    // GIVEN
    const app = new App();
    const stack1 = new Stack(app, 'Stack1', { env: { account: '123456789012', region: 'es-norst-1' } });
    const account1 = new ScopedAws(stack1).accountId;
    const stack2 = new Stack(app, 'Stack2', { env: { account: '123456789012', region: 'es-norst-2' } });

    // WHEN
    new CfnParameter(stack2, 'SomeParameter', { type: 'String', default: account1 });

    expect(() => {
      app.synth();
    }).toThrow(/Stack "Stack2" cannot consume a cross reference from stack "Stack1"/);


  });

  test('urlSuffix does not imply a stack dependency', () => {
    // GIVEN
    const app = new App();
    const first = new Stack(app, 'First');
    const second = new Stack(app, 'Second');

    // WHEN
    new CfnOutput(second, 'Output', {
      value: first.urlSuffix,
    });

    // THEN
    app.synth();

    expect(second.dependencies.length).toEqual(0);


  });

  test('stack with region supplied via props returns literal value', () => {
    // GIVEN
    const app = new App();
    const stack = new Stack(app, 'Stack1', { env: { account: '123456789012', region: 'es-norst-1' } });

    // THEN
    expect(stack.resolve(stack.region)).toEqual('es-norst-1');


  });

  test('overrideLogicalId(id) can be used to override the logical ID of a resource', () => {
    // GIVEN
    const stack = new Stack();
    const bonjour = new CfnResource(stack, 'BonjourResource', { type: 'Resource::Type' });

    // { Ref } and { GetAtt }
    new CfnResource(stack, 'RefToBonjour', {
      type: 'Other::Resource',
      properties: {
        RefToBonjour: bonjour.ref,
        GetAttBonjour: bonjour.getAtt('TheAtt').toString(),
      },
    });

    bonjour.overrideLogicalId('BOOM');

    // THEN
    expect(toCloudFormation(stack)).toEqual({
      Resources:
      {
        BOOM: { Type: 'Resource::Type' },
        RefToBonjour:
         {
           Type: 'Other::Resource',
           Properties:
            {
              RefToBonjour: { Ref: 'BOOM' },
              GetAttBonjour: { 'Fn::GetAtt': ['BOOM', 'TheAtt'] },
            },
         },
      },
    });

  });

  test('Stack name can be overridden via properties', () => {
    // WHEN
    const stack = new Stack(undefined, 'Stack', { stackName: 'otherName' });

    // THEN
    expect(stack.stackName).toEqual('otherName');


  });

  test('Stack name is inherited from App name if available', () => {
    // WHEN
    const root = new App();
    const app = new Construct(root, 'Prod');
    const stack = new Stack(app, 'Stack');

    // THEN
    expect(stack.stackName).toEqual('ProdStackD5279B22');


  });

  test('stack construct id does not go through stack name validation if there is an explicit stack name', () => {
    // GIVEN
    const app = new App();

    // WHEN
    const stack = new Stack(app, 'invalid as : stack name, but thats fine', {
      stackName: 'valid-stack-name',
    });

    // THEN
    const session = app.synth();
    expect(stack.stackName).toEqual('valid-stack-name');
    expect(session.tryGetArtifact(stack.artifactId)).toBeDefined();

  });

  test('stack validation is performed on explicit stack name', () => {
    // GIVEN
    const app = new App();

    // THEN
    expect(() => new Stack(app, 'boom', { stackName: 'invalid:stack:name' }))
      .toThrow(/Stack name must match the regular expression/);


  });

  test('Stack.of(stack) returns the correct stack', () => {
    const stack = new Stack();
    expect(Stack.of(stack)).toBe(stack);
    const parent = new Construct(stack, 'Parent');
    const construct = new Construct(parent, 'Construct');
    expect(Stack.of(construct)).toBe(stack);

  });

  test('Stack.of() throws when there is no parent Stack', () => {
    const root = new Construct(undefined as any, 'Root');
    const construct = new Construct(root, 'Construct');
    expect(() => Stack.of(construct)).toThrow(/should be created in the scope of a Stack, but no Stack found/);

  });

  test('Stack.of() works for substacks', () => {
    // GIVEN
    const app = new App();

    // WHEN
    const parentStack = new Stack(app, 'ParentStack');
    const parentResource = new CfnResource(parentStack, 'ParentResource', { type: 'parent::resource' });

    // we will define a substack under the /resource/... just for giggles.
    const childStack = new Stack(parentResource, 'ChildStack');
    const childResource = new CfnResource(childStack, 'ChildResource', { type: 'child::resource' });

    // THEN
    expect(Stack.of(parentStack)).toBe(parentStack);
    expect(Stack.of(parentResource)).toBe(parentStack);
    expect(Stack.of(childStack)).toBe(childStack);
    expect(Stack.of(childResource)).toBe(childStack);

  });

  test('stack.availabilityZones falls back to Fn::GetAZ[0],[2] if region is not specified', () => {
    // GIVEN
    const app = new App();
    const stack = new Stack(app, 'MyStack');

    // WHEN
    const azs = stack.availabilityZones;

    // THEN
    expect(stack.resolve(azs)).toEqual([
      { 'Fn::Select': [0, { 'Fn::GetAZs': '' }] },
      { 'Fn::Select': [1, { 'Fn::GetAZs': '' }] },
    ]);

  });

  describe('@aws-cdk/core:enableStackNameDuplicates', () => {

    describe('disabled (default)', () => {

      testLegacyBehavior('stack.templateFile is the name of the template file emitted to the cloud assembly (default is to use the stack name)', App, (app) => {
        // WHEN
        const stack1 = new Stack(app, 'MyStack1');
        const stack2 = new Stack(app, 'MyStack2', { stackName: 'MyRealStack2' });

        // THEN
        expect(stack1.templateFile).toEqual('MyStack1.template.json');
        expect(stack2.templateFile).toEqual('MyRealStack2.template.json');

      });

      testLegacyBehavior('artifactId and templateFile use the stack name', App, (app) => {
        // WHEN
        const stack1 = new Stack(app, 'MyStack1', { stackName: 'thestack' });
        const assembly = app.synth();

        // THEN
        expect(stack1.artifactId).toEqual('thestack');
        expect(stack1.templateFile).toEqual('thestack.template.json');
        expect(assembly.getStackArtifact(stack1.artifactId).templateFile).toEqual('thestack.template.json');
      });
    });

    describe('enabled', () => {
      const flags = { [cxapi.ENABLE_STACK_NAME_DUPLICATES_CONTEXT]: 'true' };
      testFutureBehavior('allows using the same stack name for two stacks (i.e. in different regions)', flags, App, (app) => {
        // WHEN
        const stack1 = new Stack(app, 'MyStack1', { stackName: 'thestack' });
        const stack2 = new Stack(app, 'MyStack2', { stackName: 'thestack' });
        const assembly = app.synth();

        // THEN
        expect(assembly.getStackArtifact(stack1.artifactId).templateFile).toEqual('MyStack1.template.json');
        expect(assembly.getStackArtifact(stack2.artifactId).templateFile).toEqual('MyStack2.template.json');
        expect(stack1.templateFile).toEqual('MyStack1.template.json');
        expect(stack2.templateFile).toEqual('MyStack2.template.json');
      });

      testFutureBehavior('artifactId and templateFile use the unique id and not the stack name', flags, App, (app) => {
        // WHEN
        const stack1 = new Stack(app, 'MyStack1', { stackName: 'thestack' });
        const assembly = app.synth();

        // THEN
        expect(stack1.artifactId).toEqual('MyStack1');
        expect(stack1.templateFile).toEqual('MyStack1.template.json');
        expect(assembly.getStackArtifact(stack1.artifactId).templateFile).toEqual('MyStack1.template.json');
      });

      testFutureBehavior('when feature flag is enabled we will use the artifact id as the template name', flags, App, (app) => {
        // WHEN
        const stack1 = new Stack(app, 'MyStack1');
        const stack2 = new Stack(app, 'MyStack2', { stackName: 'MyRealStack2' });

        // THEN
        expect(stack1.templateFile).toEqual('MyStack1.template.json');
        expect(stack2.templateFile).toEqual('MyStack2.template.json');
      });
    });

  });

  test('metadata is collected at the stack boundary', () => {
    // GIVEN
    const app = new App({
      context: {
        [cxapi.DISABLE_METADATA_STACK_TRACE]: 'true',
      },
    });
    const parent = new Stack(app, 'parent');
    const child = new Stack(parent, 'child');

    // WHEN
    child.node.addMetadata('foo', 'bar');

    // THEN
    const asm = app.synth();
    expect(asm.getStackByName(parent.stackName).findMetadataByType('foo')).toEqual([]);
    expect(asm.getStackByName(child.stackName).findMetadataByType('foo')).toEqual([
      { path: '/parent/child', type: 'foo', data: 'bar' },
    ]);

  });

  test('stack tags are reflected in the stack cloud assembly artifact metadata', () => {
    // GIVEN
    const app = new App({ stackTraces: false });
    const stack1 = new Stack(app, 'stack1');
    const stack2 = new Stack(stack1, 'stack2');

    // WHEN
    Tags.of(app).add('foo', 'bar');

    // THEN
    const asm = app.synth();
    const expected = [
      {
        type: 'aws:cdk:stack-tags',
        data: [{ key: 'foo', value: 'bar' }],
      },
    ];

    expect(asm.getStackArtifact(stack1.artifactId).manifest.metadata).toEqual({ '/stack1': expected });
    expect(asm.getStackArtifact(stack2.artifactId).manifest.metadata).toEqual({ '/stack1/stack2': expected });

  });

  test('stack tags are reflected in the stack artifact properties', () => {
    // GIVEN
    const app = new App({ stackTraces: false });
    const stack1 = new Stack(app, 'stack1');
    const stack2 = new Stack(stack1, 'stack2');

    // WHEN
    Tags.of(app).add('foo', 'bar');

    // THEN
    const asm = app.synth();
    const expected = { foo: 'bar' };

    expect(asm.getStackArtifact(stack1.artifactId).tags).toEqual(expected);
    expect(asm.getStackArtifact(stack2.artifactId).tags).toEqual(expected);

  });

  test('Termination Protection is reflected in Cloud Assembly artifact', () => {
    // if the root is an app, invoke "synth" to avoid double synthesis
    const app = new App();
    const stack = new Stack(app, 'Stack', { terminationProtection: true });

    const assembly = app.synth();
    const artifact = assembly.getStackArtifact(stack.artifactId);

    expect(artifact.terminationProtection).toEqual(true);


  });

  test('context can be set on a stack using a LegacySynthesizer', () => {
    // WHEN
    const stack = new Stack(undefined, undefined, {
      synthesizer: new LegacyStackSynthesizer(),
    });
    stack.node.setContext('something', 'value');

    // THEN: no exception


  });

  test('context can be set on a stack using a DefaultSynthesizer', () => {
    // WHEN
    const stack = new Stack(undefined, undefined, {
      synthesizer: new DefaultStackSynthesizer(),
    });
    stack.node.setContext('something', 'value');

    // THEN: no exception


  });

  test('version reporting can be configured on the app', () => {
    const app = new App({ analyticsReporting: true });
    expect(new Stack(app, 'Stack')._versionReportingEnabled).toBeDefined();

  });

  test('version reporting can be configured with context', () => {
    const app = new App({ context: { 'aws:cdk:version-reporting': true } });
    expect(new Stack(app, 'Stack')._versionReportingEnabled).toBeDefined();

  });

  test('version reporting can be configured on the stack', () => {
    const app = new App();
    expect(new Stack(app, 'Stack', { analyticsReporting: true })._versionReportingEnabled).toBeDefined();

  });
});

class StackWithPostProcessor extends Stack {

  // ...

  public _toCloudFormation() {
    const template = super._toCloudFormation();

    // manipulate template (e.g. rename "Key" to "key")
    template.Resources.myResource.Properties.Environment.key =
      template.Resources.myResource.Properties.Environment.Key;
    delete template.Resources.myResource.Properties.Environment.Key;

    return template;
  }
}<|MERGE_RESOLUTION|>--- conflicted
+++ resolved
@@ -3,13 +3,9 @@
 import { testFutureBehavior, testLegacyBehavior } from 'cdk-build-tools/lib/feature-flag';
 import {
   App, CfnCondition, CfnInclude, CfnOutput, CfnParameter,
-<<<<<<< HEAD
-  CfnResource, Lazy, ScopedAws, Stack, validateString, Tags, LegacyStackSynthesizer, DefaultStackSynthesizer,
-=======
-  CfnResource, Construct, Lazy, ScopedAws, Stack, validateString,
-  ISynthesisSession, Tags, LegacyStackSynthesizer, DefaultStackSynthesizer,
+  CfnResource, Lazy, ScopedAws, Stack, validateString,
+  Tags, LegacyStackSynthesizer, DefaultStackSynthesizer,
   NestedStack,
->>>>>>> b16ea9fe
 } from '../lib';
 import { Intrinsic } from '../lib/private/intrinsic';
 import { resolveReferences } from '../lib/private/refs';
