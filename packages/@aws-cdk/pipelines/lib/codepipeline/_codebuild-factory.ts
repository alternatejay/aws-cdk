--- conflicted
+++ resolved
@@ -5,13 +5,8 @@
 import * as codepipeline_actions from '@aws-cdk/aws-codepipeline-actions';
 import * as ec2 from '@aws-cdk/aws-ec2';
 import * as iam from '@aws-cdk/aws-iam';
-<<<<<<< HEAD
-import { IDependable, Stack, Token } from '@aws-cdk/core';
-import { Construct, Node } from 'constructs';
-=======
 import { Stack } from '@aws-cdk/core';
 import { Construct, IDependable, Node } from 'constructs';
->>>>>>> 12aff4a3
 import { FileSetLocation, ShellStep, StackOutputReference } from '../blueprint';
 import { PipelineQueries } from '../helpers-internal/pipeline-queries';
 import { cloudAssemblyBuildSpecDir, obtainScope } from '../private/construct-internals';
