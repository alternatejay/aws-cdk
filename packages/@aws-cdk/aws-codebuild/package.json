{
  "name": "@aws-cdk/aws-codebuild",
  "version": "0.0.0",
  "private": true,
  "description": "The CDK Construct Library for AWS::CodeBuild",
  "main": "lib/index.js",
  "types": "lib/index.d.ts",
  "jsii": {
    "outdir": "dist",
    "targets": {
      "java": {
        "package": "software.amazon.awscdk.services.codebuild",
        "maven": {
          "groupId": "software.amazon.awscdk",
          "artifactId": "codebuild"
        }
      },
      "dotnet": {
        "namespace": "Amazon.CDK.AWS.CodeBuild",
        "packageId": "Amazon.CDK.AWS.CodeBuild",
        "iconUrl": "https://raw.githubusercontent.com/aws/aws-cdk/master/logo/default-256-dark.png"
      },
      "python": {
        "distName": "aws-cdk.aws-codebuild",
        "module": "aws_cdk.aws_codebuild",
        "classifiers": [
          "Framework :: AWS CDK",
          "Framework :: AWS CDK :: 1"
        ]
      }
    },
    "projectReferences": true
  },
  "repository": {
    "type": "git",
    "url": "https://github.com/aws/aws-cdk.git",
    "directory": "packages/@aws-cdk/aws-codebuild"
  },
  "scripts": {
    "build": "cdk-build",
    "watch": "cdk-watch",
    "lint": "cdk-lint",
    "test": "cdk-test",
    "integ": "cdk-integ",
    "pkglint": "pkglint -f",
    "package": "cdk-package",
    "awslint": "cdk-awslint",
    "cfn2ts": "cfn2ts",
    "build+test+package": "yarn build+test && yarn package",
    "build+test": "yarn build && yarn test",
    "compat": "cdk-compat",
    "gen": "cfn2ts",
    "rosetta:extract": "yarn --silent jsii-rosetta extract"
  },
  "cdk-build": {
    "cloudformation": "AWS::CodeBuild",
    "env": {
      "AWSLINT_BASE_CONSTRUCT": true
    }
  },
  "nyc": {
    "statements": 74,
    "lines": 74
  },
  "keywords": [
    "aws",
    "cdk",
    "constructs",
    "codebuild"
  ],
  "author": {
    "name": "Amazon Web Services",
    "url": "https://aws.amazon.com",
    "organization": true
  },
  "license": "Apache-2.0",
  "devDependencies": {
    "@aws-cdk/assert": "0.0.0",
    "@aws-cdk/aws-sns": "0.0.0",
    "@aws-cdk/aws-sqs": "0.0.0",
    "@types/nodeunit": "^0.0.31",
    "aws-sdk": "^2.848.0",
    "cdk-build-tools": "0.0.0",
    "cdk-integ-tools": "0.0.0",
    "cfn2ts": "0.0.0",
    "nodeunit": "^0.11.3",
    "pkglint": "0.0.0"
  },
  "dependencies": {
    "@aws-cdk/aws-cloudwatch": "0.0.0",
    "@aws-cdk/aws-codecommit": "0.0.0",
    "@aws-cdk/aws-ec2": "0.0.0",
    "@aws-cdk/aws-ecr": "0.0.0",
    "@aws-cdk/aws-ecr-assets": "0.0.0",
    "@aws-cdk/aws-events": "0.0.0",
    "@aws-cdk/aws-iam": "0.0.0",
    "@aws-cdk/aws-kms": "0.0.0",
    "@aws-cdk/aws-logs": "0.0.0",
    "@aws-cdk/aws-s3": "0.0.0",
    "@aws-cdk/aws-s3-assets": "0.0.0",
    "@aws-cdk/aws-secretsmanager": "0.0.0",
    "@aws-cdk/core": "0.0.0",
    "@aws-cdk/region-info": "0.0.0",
    "@aws-cdk/yaml-cfn": "0.0.0",
    "constructs": "^10.0.0"
  },
  "homepage": "https://github.com/aws/aws-cdk",
  "peerDependencies": {
    "@aws-cdk/aws-cloudwatch": "0.0.0",
    "@aws-cdk/aws-codecommit": "0.0.0",
    "@aws-cdk/aws-ec2": "0.0.0",
    "@aws-cdk/aws-ecr": "0.0.0",
    "@aws-cdk/aws-ecr-assets": "0.0.0",
    "@aws-cdk/aws-events": "0.0.0",
    "@aws-cdk/aws-iam": "0.0.0",
    "@aws-cdk/aws-kms": "0.0.0",
    "@aws-cdk/aws-logs": "0.0.0",
    "@aws-cdk/aws-s3": "0.0.0",
    "@aws-cdk/aws-s3-assets": "0.0.0",
    "@aws-cdk/aws-secretsmanager": "0.0.0",
    "@aws-cdk/core": "0.0.0",
    "@aws-cdk/region-info": "0.0.0",
<<<<<<< HEAD
    "@aws-cdk/yaml-cfn": "0.0.0",
    "constructs": "^3.3.69"
=======
    "constructs": "^10.0.0"
>>>>>>> 25b8eb48
  },
  "engines": {
    "node": ">= 10.13.0 <13 || >=13.7.0"
  },
  "awslint": {
    "exclude": [
      "construct-ctor-props-optional:@aws-cdk/aws-codebuild.Project",
      "duration-prop-type:@aws-cdk/aws-codebuild.PhaseChangeEvent.completedPhaseDurationSeconds",
      "duration-prop-name:@aws-cdk/aws-codebuild.PhaseChangeEvent.completedPhaseDurationSeconds",
      "docs-public-apis:@aws-cdk/aws-codebuild.Project.metric",
      "docs-public-apis:@aws-cdk/aws-codebuild.ComputeType.X2_LARGE",
      "docs-public-apis:@aws-cdk/aws-codebuild.ComputeType.LARGE",
      "docs-public-apis:@aws-cdk/aws-codebuild.ComputeType.MEDIUM",
      "docs-public-apis:@aws-cdk/aws-codebuild.ComputeType.SMALL",
      "docs-public-apis:@aws-cdk/aws-codebuild.BuildEnvironmentVariableType",
      "docs-public-apis:@aws-cdk/aws-codebuild.Artifacts.s3",
      "docs-public-apis:@aws-cdk/aws-codebuild.BuildSpec.fromObject",
      "docs-public-apis:@aws-cdk/aws-codebuild.Cache.none",
      "docs-public-apis:@aws-cdk/aws-codebuild.LinuxBuildImage.AMAZON_LINUX_2",
      "docs-public-apis:@aws-cdk/aws-codebuild.LinuxBuildImage.AMAZON_LINUX_2_2",
      "docs-public-apis:@aws-cdk/aws-codebuild.LinuxBuildImage.AMAZON_LINUX_2_ARM",
      "docs-public-apis:@aws-cdk/aws-codebuild.LinuxBuildImage.STANDARD_1_0",
      "docs-public-apis:@aws-cdk/aws-codebuild.LinuxBuildImage.STANDARD_2_0",
      "docs-public-apis:@aws-cdk/aws-codebuild.LinuxBuildImage.STANDARD_3_0",
      "docs-public-apis:@aws-cdk/aws-codebuild.LinuxBuildImage.UBUNTU_14_04_ANDROID_JAVA8_24_4_1",
      "docs-public-apis:@aws-cdk/aws-codebuild.LinuxBuildImage.UBUNTU_14_04_ANDROID_JAVA8_26_1_1",
      "docs-public-apis:@aws-cdk/aws-codebuild.LinuxBuildImage.UBUNTU_14_04_BASE",
      "docs-public-apis:@aws-cdk/aws-codebuild.LinuxBuildImage.UBUNTU_14_04_DOCKER_17_09_0",
      "docs-public-apis:@aws-cdk/aws-codebuild.LinuxBuildImage.UBUNTU_14_04_DOCKER_18_09_0",
      "docs-public-apis:@aws-cdk/aws-codebuild.LinuxBuildImage.UBUNTU_14_04_DOTNET_CORE_1_1",
      "docs-public-apis:@aws-cdk/aws-codebuild.LinuxBuildImage.UBUNTU_14_04_DOTNET_CORE_2_0",
      "docs-public-apis:@aws-cdk/aws-codebuild.LinuxBuildImage.UBUNTU_14_04_DOTNET_CORE_2_1",
      "docs-public-apis:@aws-cdk/aws-codebuild.LinuxBuildImage.UBUNTU_14_04_GOLANG_1_10",
      "docs-public-apis:@aws-cdk/aws-codebuild.LinuxBuildImage.UBUNTU_14_04_GOLANG_1_11",
      "docs-public-apis:@aws-cdk/aws-codebuild.LinuxBuildImage.UBUNTU_14_04_NODEJS_10_1_0",
      "docs-public-apis:@aws-cdk/aws-codebuild.LinuxBuildImage.UBUNTU_14_04_NODEJS_10_14_1",
      "docs-public-apis:@aws-cdk/aws-codebuild.LinuxBuildImage.UBUNTU_14_04_NODEJS_6_3_1",
      "docs-public-apis:@aws-cdk/aws-codebuild.LinuxBuildImage.UBUNTU_14_04_NODEJS_8_11_0",
      "docs-public-apis:@aws-cdk/aws-codebuild.LinuxBuildImage.UBUNTU_14_04_OPEN_JDK_11",
      "docs-public-apis:@aws-cdk/aws-codebuild.LinuxBuildImage.UBUNTU_14_04_OPEN_JDK_8",
      "docs-public-apis:@aws-cdk/aws-codebuild.LinuxBuildImage.UBUNTU_14_04_OPEN_JDK_9",
      "docs-public-apis:@aws-cdk/aws-codebuild.LinuxBuildImage.UBUNTU_14_04_PHP_5_6",
      "docs-public-apis:@aws-cdk/aws-codebuild.LinuxBuildImage.UBUNTU_14_04_PHP_7_0",
      "docs-public-apis:@aws-cdk/aws-codebuild.LinuxBuildImage.UBUNTU_14_04_PHP_7_1",
      "docs-public-apis:@aws-cdk/aws-codebuild.LinuxBuildImage.UBUNTU_14_04_PYTHON_2_7_12",
      "docs-public-apis:@aws-cdk/aws-codebuild.LinuxBuildImage.UBUNTU_14_04_PYTHON_3_3_6",
      "docs-public-apis:@aws-cdk/aws-codebuild.LinuxBuildImage.UBUNTU_14_04_PYTHON_3_4_5",
      "docs-public-apis:@aws-cdk/aws-codebuild.LinuxBuildImage.UBUNTU_14_04_PYTHON_3_5_2",
      "docs-public-apis:@aws-cdk/aws-codebuild.LinuxBuildImage.UBUNTU_14_04_PYTHON_3_6_5",
      "docs-public-apis:@aws-cdk/aws-codebuild.LinuxBuildImage.UBUNTU_14_04_PYTHON_3_7_1",
      "docs-public-apis:@aws-cdk/aws-codebuild.LinuxBuildImage.UBUNTU_14_04_RUBY_2_2_5",
      "docs-public-apis:@aws-cdk/aws-codebuild.LinuxBuildImage.UBUNTU_14_04_RUBY_2_3_1",
      "docs-public-apis:@aws-cdk/aws-codebuild.LinuxBuildImage.UBUNTU_14_04_RUBY_2_5_1",
      "docs-public-apis:@aws-cdk/aws-codebuild.LinuxBuildImage.UBUNTU_14_04_RUBY_2_5_3",
      "docs-public-apis:@aws-cdk/aws-codebuild.LinuxBuildImage.fromDockerRegistry",
      "docs-public-apis:@aws-cdk/aws-codebuild.LinuxBuildImage.fromEcrRepository",
      "docs-public-apis:@aws-cdk/aws-codebuild.Project.fromProjectArn",
      "props-default-doc:@aws-cdk/aws-codebuild.SourceProps.identifier",
      "docs-public-apis:@aws-cdk/aws-codebuild.Source.badgeSupported",
      "docs-public-apis:@aws-cdk/aws-codebuild.Source.type",
      "docs-public-apis:@aws-cdk/aws-codebuild.Source.identifier",
      "docs-public-apis:@aws-cdk/aws-codebuild.Source.bitBucket",
      "docs-public-apis:@aws-cdk/aws-codebuild.Source.codeCommit",
      "docs-public-apis:@aws-cdk/aws-codebuild.Source.gitHub",
      "docs-public-apis:@aws-cdk/aws-codebuild.Source.gitHubEnterprise",
      "docs-public-apis:@aws-cdk/aws-codebuild.Source.s3",
      "docs-public-apis:@aws-cdk/aws-codebuild.StateChangeEvent.currentPhase",
      "docs-public-apis:@aws-cdk/aws-codebuild.WindowsBuildImage.fromDockerRegistry",
      "docs-public-apis:@aws-cdk/aws-codebuild.WindowsBuildImage.fromEcrRepository",
      "props-default-doc:@aws-cdk/aws-codebuild.ArtifactsProps.identifier",
      "props-default-doc:@aws-cdk/aws-codebuild.BitBucketSourceProps.cloneDepth",
      "docs-public-apis:@aws-cdk/aws-codebuild.BucketCacheOptions",
      "props-default-doc:@aws-cdk/aws-codebuild.BucketCacheOptions.prefix",
      "docs-public-apis:@aws-cdk/aws-codebuild.BuildEnvironment",
      "props-default-doc:@aws-cdk/aws-codebuild.BuildEnvironment.environmentVariables",
      "docs-public-apis:@aws-cdk/aws-codebuild.BuildEnvironmentVariable",
      "docs-public-apis:@aws-cdk/aws-codebuild.CodeCommitSourceProps.repository",
      "props-default-doc:@aws-cdk/aws-codebuild.CodeCommitSourceProps.cloneDepth",
      "docs-public-apis:@aws-cdk/aws-codebuild.CommonProjectProps",
      "props-default-doc:@aws-cdk/aws-codebuild.GitHubEnterpriseSourceProps.cloneDepth",
      "props-default-doc:@aws-cdk/aws-codebuild.GitHubSourceProps.cloneDepth",
      "docs-public-apis:@aws-cdk/aws-codebuild.IProject",
      "docs-public-apis:@aws-cdk/aws-codebuild.IProject.addToRolePolicy",
      "docs-public-apis:@aws-cdk/aws-codebuild.IProject.metric",
      "docs-public-apis:@aws-cdk/aws-codebuild.ISource.badgeSupported",
      "docs-public-apis:@aws-cdk/aws-codebuild.ISource.type",
      "docs-public-apis:@aws-cdk/aws-codebuild.ISource.identifier",
      "docs-public-apis:@aws-cdk/aws-codebuild.ISource.bind",
      "docs-public-apis:@aws-cdk/aws-codebuild.PipelineProjectProps",
      "docs-public-apis:@aws-cdk/aws-codebuild.ProjectProps",
      "props-default-doc:@aws-cdk/aws-codebuild.S3ArtifactsProps.path",
      "docs-public-apis:@aws-cdk/aws-codebuild.S3SourceProps.bucket",
      "docs-public-apis:@aws-cdk/aws-codebuild.S3SourceProps.path",
      "docs-public-apis:@aws-cdk/aws-codebuild.SourceConfig.sourceProperty",
      "docs-public-apis:@aws-cdk/aws-codebuild.SourceConfig.buildTriggers",
      "props-default-doc:@aws-cdk/aws-codebuild.SourceConfig.buildTriggers",
      "props-physical-name:@aws-cdk/aws-codebuild.BitBucketSourceCredentialsProps",
      "props-physical-name:@aws-cdk/aws-codebuild.GitHubSourceCredentialsProps",
      "props-physical-name:@aws-cdk/aws-codebuild.GitHubEnterpriseSourceCredentialsProps"
    ]
  },
  "stability": "stable",
  "awscdkio": {
    "announce": false
  },
  "maturity": "stable",
  "publishConfig": {
    "tag": "latest"
  }
}<|MERGE_RESOLUTION|>--- conflicted
+++ resolved
@@ -120,12 +120,8 @@
     "@aws-cdk/aws-secretsmanager": "0.0.0",
     "@aws-cdk/core": "0.0.0",
     "@aws-cdk/region-info": "0.0.0",
-<<<<<<< HEAD
     "@aws-cdk/yaml-cfn": "0.0.0",
-    "constructs": "^3.3.69"
-=======
     "constructs": "^10.0.0"
->>>>>>> 25b8eb48
   },
   "engines": {
     "node": ">= 10.13.0 <13 || >=13.7.0"
