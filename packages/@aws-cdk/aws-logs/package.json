--- conflicted
+++ resolved
@@ -100,12 +100,8 @@
     "@aws-cdk/aws-kms": "0.0.0",
     "@aws-cdk/aws-s3-assets": "0.0.0",
     "@aws-cdk/core": "0.0.0",
-<<<<<<< HEAD
     "@aws-cdk/cx-api": "0.0.0",
-    "constructs": "^3.3.69"
-=======
     "constructs": "^10.0.0"
->>>>>>> c7af8166
   },
   "homepage": "https://github.com/aws/aws-cdk",
   "peerDependencies": {
@@ -114,12 +110,8 @@
     "@aws-cdk/aws-kms": "0.0.0",
     "@aws-cdk/aws-s3-assets": "0.0.0",
     "@aws-cdk/core": "0.0.0",
-<<<<<<< HEAD
     "@aws-cdk/cx-api": "0.0.0",
-    "constructs": "^3.3.69"
-=======
     "constructs": "^10.0.0"
->>>>>>> c7af8166
   },
   "engines": {
     "node": ">= 14.15.0"
