--- conflicted
+++ resolved
@@ -1,11 +1,6 @@
 // Fixture with packages imported, but nothing else
-<<<<<<< HEAD
-import { Construct } from 'constructs';
-import { Stack } from '@aws-cdk/core';
-=======
 import { Stack } from '@aws-cdk/core';
 import { Construct } from 'constructs';
->>>>>>> 04692dae
 import appsync = require('@aws-cdk/aws-appsync');
 const pluralize = require('pluralize');
 
